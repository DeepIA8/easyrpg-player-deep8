--- conflicted
+++ resolved
@@ -41,15 +41,9 @@
 	int const frequency = 32000;
 #else
 #if SDL_MAJOR_VERSION==1
-<<<<<<< HEAD
-	int const frequency = MIX_DEFAULT_FREQUENCY;
-#else
-	int const frequency = 16000;
-=======
     int const frequency = MIX_DEFAULT_FREQUENCY;
 #else
 	int const frequency = 44100;
->>>>>>> af25dc2f
 #endif
 #endif
 	if (Mix_OpenAudio(frequency, MIX_DEFAULT_FORMAT, MIX_DEFAULT_CHANNELS, 1024) < 0) {
