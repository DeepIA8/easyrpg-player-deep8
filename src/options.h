--- conflicted
+++ resolved
@@ -21,15 +21,6 @@
 #define RPG2K	1
 #define RPG2K3	2
 
-<<<<<<< HEAD
-=======
-#define OUTPUT_NONE	0
-#define OUTPUT_CONSOLE	1
-#define OUTPUT_FILE	2
-#define OUTPUT_MSGBOX	3
-#define OUTPUT_SCREEN	4
-
->>>>>>> 61c9bae6
 ////////////////////////////////////////////////////////////
 // RPGMAKER
 //		Defines RPG Maker compability, RPG2K for RPG Maker 2000
@@ -105,21 +96,6 @@
 // OUTPUT_FILENAME
 //		Name of the file for output.
 ////////////////////////////////////////////////////////////
-<<<<<<< HEAD
-=======
-/*
-#if defined(DINGOO) || defined(UNIX) && !defined(GTK)
-#  define OUTPUT_TYPE OUTPUT_FILE
-#elif defined(GEKKO) || defined(PSP)
-#  define OUTPUT_TYPE OUTPUT_CONSOLE
-#else
-#  define OUTPUT_TYPE OUTPUT_SCREEN
-#endif
-*/
-#ifndef OUTPUT_TYPE
-#  define OUTPUT_TYPE OUTPUT_SCREEN
-#endif
->>>>>>> 61c9bae6
 #ifndef OUTPUT_FILENAME
 #  define OUTPUT_FILENAME "easyrpg_log.txt"
 #endif
