--- conflicted
+++ resolved
@@ -69,18 +69,18 @@
 	 */
 	int GetTrigger() const;
 
-<<<<<<< HEAD
+	/**
+	 * Gets if an event has a switch.
+	 *
+	 * @return flag if that event has a switch.
+	 */
+	bool GetSwitchFlag() const;
+
 	/**
 	 * Gets trigger switch ID.
 	 *
 	 * @return trigger switch ID.
 	 */
-=======
-	/// @return flag if that event has a switch
-	bool GetSwitchFlag() const;
-
-	/// @return trigger switch id
->>>>>>> 4393114d
 	int GetSwitchId() const;
 
 	/**
