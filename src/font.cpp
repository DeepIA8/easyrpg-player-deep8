/////////////////////////////////////////////////////////////////////////////
// This file is part of EasyRPG Player.
//
// EasyRPG Player is free software: you can redistribute it and/or modify
// it under the terms of the GNU General Public License as published by
// the Free Software Foundation, either version 3 of the License, or
// (at your option) any later version.
//
// EasyRPG Player is distributed in the hope that it will be useful,
// but WITHOUT ANY WARRANTY; without even the implied warranty of
// MERCHANTABILITY or FITNESS FOR A PARTICULAR PURPOSE. See the
// GNU General Public License for more details.
//
// You should have received a copy of the GNU General Public License
// along with EasyRPG Player. If not, see <http://www.gnu.org/licenses/>.
/////////////////////////////////////////////////////////////////////////////

////////////////////////////////////////////////////////////
// Headers
////////////////////////////////////////////////////////////
#include <map>

#include <boost/next_prior.hpp>
#include <boost/regex/pending/unicode_iterator.hpp>
#include <boost/type_traits/remove_pointer.hpp>

#include "reader_util.h"
#include "shinonome.hxx"

#include "filefinder.h"
#include "output.h"
#include "font.h"
#include "bitmap.h"
#include "utils.h"
#include "wcwidth.h"

bool operator<(ShinonomeGlyph const& lhs, uint32_t const code) {
	return lhs.code < code;
}

////////////////////////////////////////////////////////////
/// Static Variables
////////////////////////////////////////////////////////////
namespace {
<<<<<<< HEAD
=======
	typedef std::map<std::string, EASYRPG_WEAK_PTR<boost::remove_pointer<FT_Face>::type> > face_cache_type;
	face_cache_type face_cache;

	ShinonomeGlyph const* find_glyph(ShinonomeGlyph const* data, size_t size, uint32_t code) {
		ShinonomeGlyph const* ret = std::lower_bound(data, data + size, code);
		return ret != (data + size)? ret : NULL;
	}

	ShinonomeGlyph const* find_gothic_glyph(uint32_t code) {
		return find_glyph(SHINONOME_GOTHIC,
						  sizeof(SHINONOME_GOTHIC) / sizeof(ShinonomeGlyph), code);
	}

	ShinonomeGlyph const* find_mincho_glyph(uint32_t code) {
		ShinonomeGlyph const* const mincho =
			find_glyph(SHINONOME_MINCHO,
					   sizeof(SHINONOME_MINCHO) / sizeof(ShinonomeGlyph), code);
		return mincho == NULL? find_gothic_glyph(code) : mincho;
	}

>>>>>>> e8ac8f89
	struct ShinonomeFont : public Font {
		enum { HEIGHT = 12, FULL_WIDTH = HEIGHT, HALF_WIDTH = FULL_WIDTH / 2, };

		typedef ShinonomeGlyph const*(*function_type)(uint32_t);

		ShinonomeFont(function_type func);

		Rect GetSize(std::string const& txt) const;

		void Render(Bitmap& bmp, int x, int y, Bitmap const& sys, int color, unsigned glyph);
		void Render(Bitmap& bmp, int x, int y, Color const& color, unsigned glyph);

	private:
		function_type const func_;
	}; // class ShinonomeFont

<<<<<<< HEAD
	FontRef const gothic = EASYRPG_MAKE_SHARED<ShinonomeFont>(SHINONOME_HANKAKU, SHINONOME_GOTHIC);
	FontRef const mincho = EASYRPG_MAKE_SHARED<ShinonomeFont>(SHINONOME_HANKAKU, SHINONOME_MINCHO);
=======
	void delete_face(FT_Face f) {
		if(FT_Done_Face(f) != FT_Err_Ok) {
			Output::Warning("FT_Face deleting error.");
		}
	}

	void delete_library(FT_Library f) {
		if(FT_Done_Library(f) != FT_Err_Ok) {
			Output::Warning("FT_Library deleting error.");
		}
	}

	struct FTFont : public Font  {
		FTFont(const std::string& name, int size, bool bold, bool italic);

		Rect GetSize(std::string const& txt) const;

		void Render(Bitmap& bmp, int x, int y, Bitmap const& sys, int color, unsigned glyph);
		void Render(Bitmap& bmp, int x, int y, Color const& color, unsigned glyph);
	private:
		static EASYRPG_WEAK_PTR<boost::remove_pointer<FT_Library>::type> library_checker_;
		EASYRPG_SHARED_PTR<boost::remove_pointer<FT_Library>::type> library_;
		EASYRPG_SHARED_PTR<boost::remove_pointer<FT_Face>::type> face_;
		std::string face_name_;
		unsigned current_size_;

		bool check_face();
	}; // class FTFont

	FontRef const gothic = EASYRPG_MAKE_SHARED<ShinonomeFont>(&find_gothic_glyph);
	FontRef const mincho = EASYRPG_MAKE_SHARED<ShinonomeFont>(&find_mincho_glyph);
>>>>>>> e8ac8f89

} // anonymous namespace

ShinonomeFont::ShinonomeFont(ShinonomeFont::function_type func)
	: Font("Shinonome", HEIGHT, false, false), func_(func) {}

Rect ShinonomeFont::GetSize(std::string const& txt) const {
	typedef boost::u8_to_u32_iterator<std::string::const_iterator> iterator;
	size_t units = 0;
	iterator i(txt.begin(), txt.begin(), txt.end());
	iterator const end(txt.end(), txt.begin(), txt.end());
	for(; i != end; ++i) {
		ShinonomeGlyph const* const glyph = func_(*i);
		assert(glyph);
		units += glyph->is_full? 2 : 1;
	}
	return Rect(0, 0, units * HALF_WIDTH, HEIGHT);
}

void ShinonomeFont::Render(Bitmap& bmp, int const x, int const y, Bitmap const& sys, int color, unsigned code) {
	if(color != ColorShadow) {
		Render(bmp, x + 1, y + 1, sys, ColorShadow, code);
	}

	ShinonomeGlyph const* const glyph = func_(code);
	assert(glyph);
	size_t const width = glyph->is_full? FULL_WIDTH : HALF_WIDTH;

	unsigned const
		src_x = color == ColorShadow? 16 : color % 10 * 16 + (16 - width) / 2,
	    src_y = color == ColorShadow? 32 : color / 10 * 16 + 48 + (16 - HEIGHT) / 2;

	for(size_t y_ = 0; y_ < HEIGHT; ++y_) {
		for(size_t x_ = 0; x_ < width; ++x_) {
			if(glyph->data[y_] & (0x1 << x_)) {
				bmp.SetPixel(x + x_, y + y_, sys.GetPixel(src_x + x_, src_y + y_));
			}
		}
	}
}

void ShinonomeFont::Render(Bitmap& bmp, int x, int y, Color const& color, unsigned code) {
	ShinonomeGlyph const* const glyph = func_(code);
	assert(glyph);
	size_t const width = glyph->is_full? FULL_WIDTH : HALF_WIDTH;

	for(size_t y_ = 0; y_ < HEIGHT; ++y_) {
		for(size_t x_ = 0; x_ < width; ++x_) {
			if(glyph->data[y] & (0x1 << x_)) {
				bmp.SetPixel(x + x_, y + y_, color);
			}
		}
	}
}

FontRef Font::Default(bool const m) {
	return m? mincho : gothic;
}

////////////////////////////////////////////////////////////
/// Constructor
////////////////////////////////////////////////////////////
Font::Font(const std::string& name, int size, bool bold, bool italic)
	: name(name)
	, size(size)
	, bold(bold)
	, italic(italic)
{
}<|MERGE_RESOLUTION|>--- conflicted
+++ resolved
@@ -42,11 +42,6 @@
 /// Static Variables
 ////////////////////////////////////////////////////////////
 namespace {
-<<<<<<< HEAD
-=======
-	typedef std::map<std::string, EASYRPG_WEAK_PTR<boost::remove_pointer<FT_Face>::type> > face_cache_type;
-	face_cache_type face_cache;
-
 	ShinonomeGlyph const* find_glyph(ShinonomeGlyph const* data, size_t size, uint32_t code) {
 		ShinonomeGlyph const* ret = std::lower_bound(data, data + size, code);
 		return ret != (data + size)? ret : NULL;
@@ -64,7 +59,6 @@
 		return mincho == NULL? find_gothic_glyph(code) : mincho;
 	}
 
->>>>>>> e8ac8f89
 	struct ShinonomeFont : public Font {
 		enum { HEIGHT = 12, FULL_WIDTH = HEIGHT, HALF_WIDTH = FULL_WIDTH / 2, };
 
@@ -81,42 +75,8 @@
 		function_type const func_;
 	}; // class ShinonomeFont
 
-<<<<<<< HEAD
-	FontRef const gothic = EASYRPG_MAKE_SHARED<ShinonomeFont>(SHINONOME_HANKAKU, SHINONOME_GOTHIC);
-	FontRef const mincho = EASYRPG_MAKE_SHARED<ShinonomeFont>(SHINONOME_HANKAKU, SHINONOME_MINCHO);
-=======
-	void delete_face(FT_Face f) {
-		if(FT_Done_Face(f) != FT_Err_Ok) {
-			Output::Warning("FT_Face deleting error.");
-		}
-	}
-
-	void delete_library(FT_Library f) {
-		if(FT_Done_Library(f) != FT_Err_Ok) {
-			Output::Warning("FT_Library deleting error.");
-		}
-	}
-
-	struct FTFont : public Font  {
-		FTFont(const std::string& name, int size, bool bold, bool italic);
-
-		Rect GetSize(std::string const& txt) const;
-
-		void Render(Bitmap& bmp, int x, int y, Bitmap const& sys, int color, unsigned glyph);
-		void Render(Bitmap& bmp, int x, int y, Color const& color, unsigned glyph);
-	private:
-		static EASYRPG_WEAK_PTR<boost::remove_pointer<FT_Library>::type> library_checker_;
-		EASYRPG_SHARED_PTR<boost::remove_pointer<FT_Library>::type> library_;
-		EASYRPG_SHARED_PTR<boost::remove_pointer<FT_Face>::type> face_;
-		std::string face_name_;
-		unsigned current_size_;
-
-		bool check_face();
-	}; // class FTFont
-
 	FontRef const gothic = EASYRPG_MAKE_SHARED<ShinonomeFont>(&find_gothic_glyph);
 	FontRef const mincho = EASYRPG_MAKE_SHARED<ShinonomeFont>(&find_mincho_glyph);
->>>>>>> e8ac8f89
 
 } // anonymous namespace
 
